--- conflicted
+++ resolved
@@ -80,13 +80,9 @@
                 ]}
             ]),
             ok = application:set_env(lager, traces, [
-<<<<<<< HEAD
                 {lager_console_backend, [{application, router}], debug},
                 {lager_console_backend, [{module, router_console_device_api}], debug},
                 {lager_console_backend, [{module, router_device_routing}], debug}
-=======
-                {lager_console_backend, [{application, router}], debug}
->>>>>>> d4807621
             ]);
         _ ->
             ok = application:set_env(lager, log_root, BaseDir ++ "/log")
