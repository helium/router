-module(router_device_routing_SUITE).

-export([
    all/0,
    groups/0,
    init_per_testcase/2,
    end_per_testcase/2,
    init_per_group/2,
    end_per_group/2
]).

-export([
    multi_buy_test/1,
    packet_hash_cache_test/1,
    join_offer_from_strange_hotspot_test/1,
    join_offer_from_preferred_hotspot_test/1,
    join_offer_with_no_preferred_hotspot_test/1,
    packet_offer_from_strange_hotspot_test/1,
    packet_offer_from_preferred_hotspot_test/1,
    packet_offer_with_no_preferred_hotspot_test/1,
    handle_packet_from_strange_hotspot_test/1,
    handle_packet_from_preferred_hotspot_test/1,
    handle_packet_with_no_preferred_hotspot_test/1,
    handle_join_packet_from_strange_hotspot_test/1,
    handle_join_packet_from_preferred_hotspot_test/1,
    handle_join_packet_with_no_preferred_hotspot_test/1,
    handle_packet_wrong_fcnt_test/1
]).

-include_lib("helium_proto/include/blockchain_state_channel_v1_pb.hrl").
-include_lib("common_test/include/ct.hrl").
-include_lib("eunit/include/eunit.hrl").

-include("router_device_worker.hrl").
-include("lorawan_vars.hrl").
-include("console_test.hrl").
-include("include/router_device.hrl").

-define(DECODE(A), jsx:decode(A, [return_maps])).
-define(APPEUI, <<0, 0, 0, 2, 0, 0, 0, 1>>).
-define(DEVEUI, <<0, 0, 0, 0, 0, 0, 0, 1>>).
-define(ETS, ?MODULE).

%%--------------------------------------------------------------------
%% COMMON TEST CALLBACK FUNCTIONS
%%--------------------------------------------------------------------

%%--------------------------------------------------------------------
%% @public
%% @doc
%%   Running tests for this suite
%% @end
%%--------------------------------------------------------------------
all() ->
    [
        {group, chain_alive},
        {group, chain_dead}
    ].

groups() ->
    [
        {chain_alive, all_tests()},
        {chain_dead, all_tests()}
    ].

all_tests() ->
    [
        multi_buy_test,
        packet_hash_cache_test,
        join_offer_from_strange_hotspot_test,
        join_offer_from_preferred_hotspot_test,
        join_offer_with_no_preferred_hotspot_test,
        packet_offer_from_strange_hotspot_test,
        packet_offer_from_preferred_hotspot_test,
        packet_offer_with_no_preferred_hotspot_test,
        handle_packet_from_strange_hotspot_test,
        handle_packet_from_preferred_hotspot_test,
        handle_packet_with_no_preferred_hotspot_test,
        handle_join_packet_from_strange_hotspot_test,
        handle_join_packet_from_preferred_hotspot_test,
        handle_join_packet_with_no_preferred_hotspot_test,
        handle_packet_wrong_fcnt_test
    ].

%%--------------------------------------------------------------------
%% TEST CASE SETUP
%%--------------------------------------------------------------------
init_per_group(GroupName, Config) ->
    test_utils:init_per_group(GroupName, Config).

init_per_testcase(TestCase, Config) ->
    test_utils:init_per_testcase(TestCase, Config).

%%--------------------------------------------------------------------
%% TEST CASE TEARDOWN
%%--------------------------------------------------------------------
end_per_group(GroupName, Config) ->
    test_utils:end_per_group(GroupName, Config).

end_per_testcase(TestCase, Config) ->
    test_utils:end_per_testcase(TestCase, Config).

%%--------------------------------------------------------------------
%% TEST CASES
%%--------------------------------------------------------------------

%%
%% Preferred Hotspots: join offers and handle_offer/2
%%

test_join_offer(Config, PreferredHotspots, ExpectedResult) ->
    MultibuyFun =
        case PreferredHotspots of
            [] -> fun(_, _) -> ok end;
            _ -> fun(_, _) -> throw("Multibuy isn't allowed here!") end
        end,
    test_utils:add_oui(Config),
    ok = remove_devaddr_allocate_meck(),

    meck:new(router_device_multibuy, [passthrough]),
    meck:expect(router_device_multibuy, maybe_buy, MultibuyFun),

    Swarm = proplists:get_value(swarm, Config),
    PubKeyBin = libp2p_swarm:pubkey_bin(Swarm),

    Tab = proplists:get_value(ets, Config),
    ets:insert(Tab, {preferred_hotspots, PreferredHotspots}),

    DevNonce = crypto:strong_rand_bytes(2),
    AppKey = proplists:get_value(app_key, Config),

    SCPacket0 = test_utils:join_packet(PubKeyBin, AppKey, DevNonce, #{
        dont_encode => true, routing => true
    }),
    Offer0 = blockchain_state_channel_offer_v1:from_packet(
        blockchain_state_channel_packet_v1:packet(SCPacket0),
        blockchain_state_channel_packet_v1:hotspot(SCPacket0),
        blockchain_state_channel_packet_v1:region(SCPacket0)
    ),

    ?assertEqual(
        ExpectedResult, router_device_routing:handle_offer(Offer0, self())
    ),

    meck:unload(router_device_multibuy),
    ok.

join_offer_from_strange_hotspot_test(Config) ->
    %% Device has preferred hotspots that don't include our default hotspot.
    %% The offer should be rejected.

    #{public := PubKey} = libp2p_crypto:generate_keys(ecc_compact),
    SomeOtherPubKeyBin = libp2p_crypto:pubkey_to_bin(PubKey),

    test_join_offer(Config, [SomeOtherPubKeyBin], {error, not_preferred_hotspot}).

join_offer_from_preferred_hotspot_test(Config) ->
    %% Device has preferred hotspots that do include our default hotspot.
    %% The offer should be accepted.

    Swarm = proplists:get_value(swarm, Config),
    PubKeyBin = libp2p_swarm:pubkey_bin(Swarm),
    test_join_offer(Config, [PubKeyBin], ok).

join_offer_with_no_preferred_hotspot_test(Config) ->
    %% Device has no preferred hotspots.
    %% The offer should be accepted and multibuy is allowed.

    test_join_offer(Config, [], ok).

%%
%% Preferred Hotspots: packet offers and handle_offer/2
%%

test_packet_offer(Config, PreferredHotspots, ExpectedResult) ->
    MultiBuyFun =
        case PreferredHotspots of
            [] -> fun(_, _) -> ok end;
            _ -> fun(_, _) -> throw("MultiBuy shouldn't happen here!") end
        end,
    test_utils:add_oui(Config),
    ok = remove_devaddr_allocate_meck(),
    meck:new(router_device_multibuy, [passthrough]),

    #{pubkey_bin := StrangerPubKeyBin} = test_utils:join_device(Config),
    test_utils:wait_state_channel_message(1250),

    %% Multibuy should not happen _after_ a device is joined and has preferred hotspots.
    %% While joining, we want to get as many options as possible.
    meck:expect(router_device_multibuy, maybe_buy, MultiBuyFun),

    {ok, DB, CF} = router_db:get_devices(),
    WorkerID = router_devices_sup:id(?CONSOLE_DEVICE_ID),
    {ok, Device0} = router_device:get_by_id(DB, CF, WorkerID),

    %% Device has a preferred hotspot that isn't the one created in init_per_testcase().
    Device1 = router_device:update(
        [
            {metadata, #{preferred_hotspots => PreferredHotspots}}
        ],
        Device0
    ),
    {ok, _} = router_device_cache:save(Device1),

    NwkSKey = router_device:nwk_s_key(Device1),
    AppSKey = router_device:app_s_key(Device1),

    SCPacket0 = test_utils:frame_packet(?UNCONFIRMED_UP, StrangerPubKeyBin, NwkSKey, AppSKey, 0, #{
        dont_encode => true, routing => true, devaddr => router_device:devaddr(Device1)
    }),
    Offer0 = blockchain_state_channel_offer_v1:from_packet(
        blockchain_state_channel_packet_v1:packet(SCPacket0),
        blockchain_state_channel_packet_v1:hotspot(SCPacket0),
        blockchain_state_channel_packet_v1:region(SCPacket0)
    ),

    ?assertEqual(
        ExpectedResult, router_device_routing:handle_offer(Offer0, self())
    ),

    meck:unload(router_device_multibuy),
    ok.

packet_offer_from_strange_hotspot_test(Config) ->
    %% Device has preferred hotspots that don't include our default hotspot.
    %% The offer should be rejected.

    test_packet_offer(Config, [<<"SomeOtherPubKeyBin">>], {error, not_preferred_hotspot}).

packet_offer_from_preferred_hotspot_test(Config) ->
    %% Device has preferred hotspots that do include our default hotspot.
    %% The offer should be accepted.

    #{pubkey_bin := PubKeyBin} = test_utils:join_device(Config),
    test_utils:wait_state_channel_message(1250),
    test_packet_offer(Config, [PubKeyBin], ok).

packet_offer_with_no_preferred_hotspot_test(Config) ->
    %% Device has no preferred hotspots.
    %% The offer should be accepted.

    test_packet_offer(Config, [], ok).

%%
%% Preferred Hotspots: frame packets and handle_packet/3
%%

test_frame_packet(Config, PreferredHotspots, PacketHotspot, ExpectedResult) ->
    MultiBuyFun =
        case PreferredHotspots of
            [] -> fun(_, _) -> ok end;
            _ -> fun(_, _) -> throw("Multibuy shouldn't happen here!") end
        end,

    test_utils:add_oui(Config),
    ok = remove_devaddr_allocate_meck(),
    meck:new(router_device_multibuy, [passthrough]),
    meck:expect(router_device_multibuy, maybe_buy, MultiBuyFun),

    Tab = proplists:get_value(ets, Config),
    ets:insert(Tab, {preferred_hotspots, PreferredHotspots}),

    #{} = test_utils:join_device(Config),
    test_utils:wait_state_channel_message(1250),

    {ok, DB, CF} = router_db:get_devices(),
    WorkerID = router_devices_sup:id(?CONSOLE_DEVICE_ID),
    {ok, Device0} = router_device:get_by_id(DB, CF, WorkerID),

    NwkSKey = router_device:nwk_s_key(Device0),
    AppSKey = router_device:app_s_key(Device0),
    FCnt = router_device:fcnt_next_val(Device0),

    SCPacket0 = test_utils:frame_packet(?UNCONFIRMED_UP, PacketHotspot, NwkSKey, AppSKey, FCnt, #{
        dont_encode => true, routing => true, devaddr => router_device:devaddr(Device0)
    }),

    ?assertEqual(
        ExpectedResult,
        router_device_routing:handle_packet(SCPacket0, erlang:system_time(millisecond), self())
    ),

    ?assert(meck:validate(router_device_multibuy)),
    meck:unload(router_device_multibuy),
    ok.

handle_packet_from_preferred_hotspot_test(Config) ->
    %% Device has preferred hotspots that do include our default hotspot.
    %% The packet should be accepted.

    Swarm = proplists:get_value(swarm, Config),
    HotspotPubKeyBin = libp2p_swarm:pubkey_bin(Swarm),
    test_frame_packet(Config, [HotspotPubKeyBin], HotspotPubKeyBin, ok).

handle_packet_from_strange_hotspot_test(Config) ->
    % Device has preferred hotspots that do not include the one sending the packet.
    %% The packet should be rejected.

    Swarm = proplists:get_value(swarm, Config),
    PreferredPubKeyBin = libp2p_swarm:pubkey_bin(Swarm),
    HotspotPubKeyBin = <<"SomeOtherPubKeyBin">>,
    test_frame_packet(
        Config, [PreferredPubKeyBin], HotspotPubKeyBin, {error, not_preferred_hotspot}
    ).

handle_packet_with_no_preferred_hotspot_test(Config) ->
    %% Device has no preferred hotspots.
    %% The packet should be accepted.

    Swarm = proplists:get_value(swarm, Config),
    HotspotPubKeyBin = libp2p_swarm:pubkey_bin(Swarm),
    test_frame_packet(Config, [], HotspotPubKeyBin, ok).

%%
%% Preferred Hotspots: join packets and handle_packet/3
%%

test_join_packet(Config, PreferredHotspots, ExpectedResult) ->
    MultiBuyFun =
        case PreferredHotspots of
            [] -> fun(_, _) -> ok end;
            _ -> fun(_, _) -> throw("Multibuy shouldn't happen here!") end
        end,

    test_utils:add_oui(Config),
    ok = remove_devaddr_allocate_meck(),
    meck:new(router_device_multibuy, [passthrough]),
    meck:expect(router_device_multibuy, maybe_buy, MultiBuyFun),

    Tab = proplists:get_value(ets, Config),
    ets:insert(Tab, {preferred_hotspots, PreferredHotspots}),

    Swarm = proplists:get_value(swarm, Config),
    PubKeyBin = libp2p_swarm:pubkey_bin(Swarm),
    AppKey = proplists:get_value(app_key, Config),
    DevNonce = crypto:strong_rand_bytes(2),

    SCPacket0 = test_utils:join_packet(PubKeyBin, AppKey, DevNonce, #{
        dont_encode => true, routing => true
    }),

    ?assertEqual(
        ExpectedResult,
        router_device_routing:handle_packet(SCPacket0, erlang:system_time(millisecond), self())
    ),

    ?assert(meck:validate(router_device_multibuy)),
    meck:unload(router_device_multibuy),
    ok.

handle_join_packet_from_strange_hotspot_test(Config) ->
    %% Device has preferred hotspots that don't include our default hotspot.
    %% The join packet should be rejected.

    test_join_packet(Config, [<<"SomeOtherPubkeyBin">>], {error, not_preferred_hotspot}).

handle_join_packet_from_preferred_hotspot_test(Config) ->
    %% Device has preferred hotspots that do include our default hotspot.
    %% The join packet should be accepted.

    Swarm = proplists:get_value(swarm, Config),
    PubKeyBin = libp2p_swarm:pubkey_bin(Swarm),
    test_join_packet(Config, [PubKeyBin], ok).

handle_join_packet_with_no_preferred_hotspot_test(Config) ->
    %% Device has no preferred hotspots.
    %% The join packet should be accepted.

    test_join_packet(Config, [], ok).

%%
%% End of Preferred Hotspots
%%

packet_hash_cache_test(Config) ->
    %% -------------------------------------------------------------------
    %% Hotspots
    #{public := PubKey0} = libp2p_crypto:generate_keys(ecc_compact),
    PubKeyBin0 = libp2p_crypto:pubkey_to_bin(PubKey0),
    {ok, _HotspotName0} = erl_angry_purple_tiger:animal_name(libp2p_crypto:bin_to_b58(PubKeyBin0)),

    #{public := PubKey1} = libp2p_crypto:generate_keys(ecc_compact),
    PubKeyBin1 = libp2p_crypto:pubkey_to_bin(PubKey1),
    {ok, _HotspotName1} = erl_angry_purple_tiger:animal_name(libp2p_crypto:bin_to_b58(PubKeyBin1)),

    %% -------------------------------------------------------------------
    %% Device
    #{} = test_utils:join_device(Config),
    {ok, DB, CF} = router_db:get_devices(),
    WorkerID = router_devices_sup:id(?CONSOLE_DEVICE_ID),
    {ok, Device0} = router_device:get_by_id(DB, CF, WorkerID),

    %% Change name of devices
    Device1 = router_device:update([{name, <<"new-name-1">>}], Device0),
    Device2 = router_device:update([{name, <<"new-name-2">>}], Device1),
    {ok, _} = router_device_cache:save(Device1),
    %% NOTE: purposefully not putting device-2 in the cache
    %% {ok, Device2} = router_device_cache:save(Device2),

    ?assertEqual(
        router_device:devaddr(Device0),
        router_device:devaddr(Device1),
        "all devices have same devaddr"
    ),
    ?assertEqual(
        router_device:devaddr(Device1),
        router_device:devaddr(Device2),
        "all devices have same devaddr"
    ),

    %% -------------------------------------------------------------------
    %% "make me an offer I cannot refuse" - Sufjan Stevens (right?)
    NwkSessionKey = router_device:nwk_s_key(Device2),
    AppSessionKey = router_device:app_s_key(Device2),
    SCPacket = test_utils:frame_packet(
        ?UNCONFIRMED_UP,
        PubKeyBin0,
        NwkSessionKey,
        AppSessionKey,
        0,
        #{dont_encode => true, routing => true}
    ),
    Offer = blockchain_state_channel_offer_v1:from_packet(
        blockchain_state_channel_packet_v1:packet(SCPacket),
        blockchain_state_channel_packet_v1:hotspot(SCPacket),
        blockchain_state_channel_packet_v1:region(SCPacket)
    ),
    PHash = blockchain_state_channel_offer_v1:packet_hash(Offer),

    %% -------------------------------------------------------------------
    %% Query for devices
    DevAddr = router_device:devaddr(Device1),

    %% make sure things go wrong first
    ?assertNotEqual(
        {ok, Device2},
        router_device_routing:get_device_for_offer(Offer, DevAddr, PubKeyBin0)
    ),
    ?assertNotEqual(
        {ok, Device2},
        router_device_routing:get_device_for_offer(Offer, DevAddr, PubKeyBin1)
    ),

    %% make it better
    router_device_routing:cache_device_for_hash(PHash, Device2),

    %% now we should go right
    ?assertEqual(
        {ok, Device2},
        router_device_routing:get_device_for_offer(Offer, DevAddr, PubKeyBin0)
    ),
    ?assertEqual(
        {ok, Device2},
        router_device_routing:get_device_for_offer(Offer, DevAddr, PubKeyBin1)
    ),

    %% go back to nothing
    router_device_routing:force_evict_packet_hash(PHash),

    %% back to being wrong, and it feels so right
    ?assertNotEqual(
        {ok, Device2},
        router_device_routing:get_device_for_offer(Offer, DevAddr, PubKeyBin0)
    ),
    ?assertNotEqual(
        {ok, Device2},
        router_device_routing:get_device_for_offer(Offer, DevAddr, PubKeyBin1)
    ),

    ok.

multi_buy_test(Config) ->
    AppKey = proplists:get_value(app_key, Config),
    {Stream, PubKeyBin1} =
        case router_blockchain:is_chain_dead() of
            false ->
                %% Inserting OUI into chain for routing
                _ = test_utils:add_oui(Config),

                Swarm = proplists:get_value(swarm, Config),
                RouterSwarm = blockchain_swarm:swarm(),
                [Address | _] = libp2p_swarm:listen_addrs(RouterSwarm),
                {ok, Stream0} = libp2p_swarm:dial_framed_stream(
                    Swarm,
                    Address,
                    router_handler_test:version(),
                    router_handler_test,
                    [self()]
                ),
                PubKeyBin01 = libp2p_swarm:pubkey_bin(Swarm),
                {Stream0, PubKeyBin01};
            true ->
                ok = router_device_devaddr:set_devaddr_bases([{0, 16}]),
                {ok, Pid} = router_test_gateway:start(#{forward => self()}),
                PubKeyBin01 = router_test_gateway:pubkey_bin(Pid),
                ok = router_test_ics_gateway_service:register_gateway_location(
                    PubKeyBin01,
                    "8c29a962ed5b3ff"
                ),
                {Pid, PubKeyBin01}
        end,
    ok = remove_devaddr_allocate_meck(),
    {ok, HotspotName} = erl_angry_purple_tiger:animal_name(libp2p_crypto:bin_to_b58(PubKeyBin1)),

    %% device should join under OUI 1
    %% Send join packet
    DevNonce = crypto:strong_rand_bytes(2),
    Stream ! {send, test_utils:join_packet(PubKeyBin1, AppKey, DevNonce)},
    timer:sleep(router_utils:join_timeout()),

    %% Waiting for report device status on that join request
    test_utils:wait_for_console_event(<<"join_request">>, #{
        <<"id">> => fun erlang:is_binary/1,
        <<"category">> => <<"join_request">>,
        <<"sub_category">> => <<"undefined">>,
        <<"description">> => fun erlang:is_binary/1,
        <<"reported_at">> => fun erlang:is_integer/1,
        <<"device_id">> => ?CONSOLE_DEVICE_ID,
        <<"data">> => #{
            <<"dc">> => fun erlang:is_map/1,
            <<"fcnt">> => 0,
            <<"payload_size">> => 0,
            <<"payload">> => <<>>,
            <<"raw_packet">> => fun erlang:is_binary/1,
            <<"port">> => fun erlang:is_integer/1,
            <<"devaddr">> => fun erlang:is_binary/1,
            <<"hotspot">> => #{
                <<"id">> => erlang:list_to_binary(libp2p_crypto:bin_to_b58(PubKeyBin1)),
                <<"name">> => erlang:list_to_binary(HotspotName),
                <<"rssi">> => 0.0,
                <<"snr">> => 0.0,
                <<"spreading">> => <<"SF8BW125">>,
                <<"frequency">> => fun erlang:is_float/1,
                <<"channel">> => fun erlang:is_number/1,
                <<"lat">> => fun erlang:is_float/1,
                <<"long">> => fun erlang:is_float/1
            }
        }
    }),

    %% Waiting for report device status on that join request
    test_utils:wait_for_console_event(<<"join_accept">>, #{
        <<"id">> => fun erlang:is_binary/1,
        <<"category">> => <<"join_accept">>,
        <<"sub_category">> => <<"undefined">>,
        <<"description">> => fun erlang:is_binary/1,
        <<"reported_at">> => fun erlang:is_integer/1,
        <<"device_id">> => ?CONSOLE_DEVICE_ID,
        <<"data">> => #{
            <<"fcnt">> => 0,
            <<"payload_size">> => fun erlang:is_integer/1,
            <<"payload">> => fun erlang:is_binary/1,
            <<"port">> => fun erlang:is_integer/1,
            <<"devaddr">> => fun erlang:is_binary/1,
            <<"hotspot">> => #{
                <<"id">> => erlang:list_to_binary(libp2p_crypto:bin_to_b58(PubKeyBin1)),
                <<"name">> => erlang:list_to_binary(HotspotName),
                <<"rssi">> => 30,
                <<"snr">> => 0.0,
                <<"spreading">> => <<"SF8BW500">>,
                <<"frequency">> => fun erlang:is_float/1,
                <<"channel">> => fun erlang:is_number/1,
                <<"lat">> => fun erlang:is_float/1,
                <<"long">> => fun erlang:is_float/1
            }
        }
    }),

    %% Waiting for reply from router to hotspot
    test_utils:wait_state_channel_message(1250),

    %% Check that device is in cache now
    {ok, DB, CF} = router_db:get_devices(),
    WorkerID = router_devices_sup:id(?CONSOLE_DEVICE_ID),
    {ok, Device} = router_device:get_by_id(DB, CF, WorkerID),

    %% Hotspot 2
    #{public := PubKey2} = libp2p_crypto:generate_keys(ecc_compact),
    PubKeyBin2 = libp2p_crypto:pubkey_to_bin(PubKey2),
    {ok, _HotspotName2} = erl_angry_purple_tiger:animal_name(libp2p_crypto:bin_to_b58(PubKeyBin2)),

    %% Hotspot 3
    #{public := PubKey3} = libp2p_crypto:generate_keys(ecc_compact),
    PubKeyBin3 = libp2p_crypto:pubkey_to_bin(PubKey3),
    {ok, _HotspotName3} = erl_angry_purple_tiger:animal_name(libp2p_crypto:bin_to_b58(PubKeyBin3)),

    %% Hotspot 4
    #{public := PubKey4} = libp2p_crypto:generate_keys(ecc_compact),
    PubKeyBin4 = libp2p_crypto:pubkey_to_bin(PubKey4),
    {ok, _HotspotName4} = erl_angry_purple_tiger:animal_name(libp2p_crypto:bin_to_b58(PubKeyBin4)),

    %% Hotspot 5
    #{public := PubKey5} = libp2p_crypto:generate_keys(ecc_compact),
    PubKeyBin5 = libp2p_crypto:pubkey_to_bin(PubKey5),
    {ok, _HotspotName5} = erl_angry_purple_tiger:animal_name(libp2p_crypto:bin_to_b58(PubKeyBin5)),

    HandleOfferForHotspotFun = fun(PubKeyBin, Device0, FCnt) ->
        SCPacket = test_utils:frame_packet(
            ?UNCONFIRMED_UP,
            PubKeyBin,
            router_device:nwk_s_key(Device0),
            router_device:app_s_key(Device0),
            FCnt,
            #{dont_encode => true, routing => true, devaddr => router_device:devaddr(Device0)}
        ),
        Offer = blockchain_state_channel_offer_v1:from_packet(
            blockchain_state_channel_packet_v1:packet(SCPacket),
            blockchain_state_channel_packet_v1:hotspot(SCPacket),
            blockchain_state_channel_packet_v1:region(SCPacket)
        ),
        router_device_routing:handle_offer(Offer, self())
    end,

    %% Multi buy for device is set to 2
    DeviceID = router_device:id(Device),
    ok = router_device_multibuy:max(DeviceID, 2),

    %% Send the same packet from all hotspots
    ok = HandleOfferForHotspotFun(PubKeyBin1, Device, 0),
    ok = HandleOfferForHotspotFun(PubKeyBin2, Device, 0),
    {error, multi_buy_max_packet} = HandleOfferForHotspotFun(PubKeyBin3, Device, 0),
    {error, multi_buy_max_packet} = HandleOfferForHotspotFun(PubKeyBin4, Device, 0),

    %% Change multi-buy to 4
    ok = router_device_multibuy:max(DeviceID, 4),

    %% Send the same packet from all hotspots
    ok = HandleOfferForHotspotFun(PubKeyBin1, Device, 1),
    ok = HandleOfferForHotspotFun(PubKeyBin2, Device, 1),
    ok = HandleOfferForHotspotFun(PubKeyBin3, Device, 1),
    ok = HandleOfferForHotspotFun(PubKeyBin4, Device, 1),
    {error, multi_buy_max_packet} = HandleOfferForHotspotFun(PubKeyBin5, Device, 1),

    ok.

<<<<<<< HEAD
handle_packet_fcnt_32_bit_rollover_test(Config) ->
    WaitForDeviceWorker = fun() ->
        timer:sleep(500)
    end,
    test_utils:add_oui(Config),
    ok = remove_devaddr_allocate_meck(),

    #{pubkey_bin := PubKeyBin} = test_utils:join_device(Config),
    test_utils:wait_state_channel_message(1250),

    {ok, DB, CF} = router_db:get_devices(),
    WorkerID = router_devices_sup:id(?CONSOLE_DEVICE_ID),
    {ok, Device0} = router_device:get_by_id(DB, CF, WorkerID),

    Device1 = router_device:update([{fcnt, 16#FFFFFFFE}], Device0),
    {ok, _} = router_device_cache:save(Device1),

    NwkSKey = router_device:nwk_s_key(Device1),
    AppSKey = router_device:app_s_key(Device1),
    FCnt = router_device:fcnt_next_val(Device1),

    ?assertEqual(16#FFFFFFFF, FCnt),

    %% Let's try sending the highest possible FCnt.
    SCPacket = test_utils:frame_packet(?UNCONFIRMED_UP, PubKeyBin, NwkSKey, AppSKey, FCnt, #{
        dont_encode => true,
        routing => true,
        devaddr => router_device:devaddr(Device1)
    }),

    ?assertEqual(
        ok, router_device_routing:handle_packet(SCPacket, erlang:system_time(millisecond), self())
    ),

    WaitForDeviceWorker(),

    %% Packet was routed.
    %% fcnt should now be 16#FFFFFFFF
    %% next fcnt should now be 0

    {ok, Device2} = router_device:get_by_id(DB, CF, WorkerID),
    ?assertEqual(16#FFFFFFFF, router_device:fcnt(Device2)),
    ?assertEqual(0, router_device:fcnt_next_val(Device2)),

    %% If we send 16#FFFFFFFF again, that should work because it's a legitimate replay.
    ?assertEqual(
        ok, router_device_routing:handle_packet(SCPacket, erlang:system_time(millisecond), self())
    ),

    %% Fun fact: there exists a race condition here where the worker
    %% may reject our replayed packet because the frame cache TTL is
    %% set very low during testing.  The worker is expected to save
    %% the device record with the updated fcnt in any case.  That's
    %% why we sleep instead of waiting for a console message
    %% indicating the worker has processed the frame: because we don't
    %% know what to expect here, an `uplink` or an `uplink_dropped`.
    WaitForDeviceWorker(),

    %% Now, let's try sending 0.
    SCPacket2 = test_utils:frame_packet(?UNCONFIRMED_UP, PubKeyBin, NwkSKey, AppSKey, 0, #{
        dont_encode => true,
        routing => true,
        devaddr => router_device:devaddr(Device1)
    }),
    ?assertEqual(
        ok, router_device_routing:handle_packet(SCPacket2, erlang:system_time(millisecond), self())
    ),

    WaitForDeviceWorker(),

    %% That worked.
    %% fcnt should now be 0
    %% next fcnt should now be 1

    {ok, Device3} = router_device:get_by_id(DB, CF, WorkerID),
    ?assertEqual(0, router_device:fcnt(Device3)),
    ?assertEqual(1, router_device:fcnt_next_val(Device3)),
    ok.

=======
>>>>>>> 9b2baebe
handle_packet_wrong_fcnt_test(Config) ->
    test_utils:add_oui(Config),
    ok = remove_devaddr_allocate_meck(),

    #{pubkey_bin := PubKeyBin} = test_utils:join_device(Config),
    test_utils:wait_state_channel_message(1250),

    {ok, DB, CF} = router_db:get_devices(),
    WorkerID = router_devices_sup:id(?CONSOLE_DEVICE_ID),
    {ok, Device0} = router_device:get_by_id(DB, CF, WorkerID),

    NwkSKey = router_device:nwk_s_key(Device0),
    AppSKey = router_device:app_s_key(Device0),

    FCnt = 200,
    SCPacket0 = test_utils:frame_packet(?UNCONFIRMED_UP, PubKeyBin, NwkSKey, AppSKey, FCnt, #{
        dont_encode => true,
        routing => true,
        devaddr => router_device:devaddr(Device0)
    }),
    ?assertEqual(
        ok, router_device_routing:handle_packet(SCPacket0, erlang:system_time(millisecond), self())
    ),

    test_utils:wait_until(fun() ->
        test_utils:get_device_last_seen_fcnt(?CONSOLE_DEVICE_ID) == FCnt
    end),
    BadFCnt = 99,

    SCPacket1 = test_utils:frame_packet(?UNCONFIRMED_UP, PubKeyBin, NwkSKey, AppSKey, BadFCnt, #{
        dont_encode => true,
        routing => true,
        devaddr => router_device:devaddr(Device0)
    }),

    %% NOTE: packets with previous fcnts are now correctly identified to the device that can decode them.
    ?assertEqual(
        ok,
        router_device_routing:handle_packet(
            SCPacket1, erlang:system_time(millisecond), self()
        )
    ),

    ok.

%% ------------------------------------------------------------------
%% Helper functions
%% ------------------------------------------------------------------

-spec remove_devaddr_allocate_meck() -> ok.
remove_devaddr_allocate_meck() ->
    meck:delete(router_device_devaddr, allocate, 2, false),
    %% We're going to use the actual devaddr allocation, make sure we have a
    %% chain before starting this test.
    ok = test_utils:wait_until(
        fun() ->
            case whereis(router_device_devaddr) of
                undefined -> false;
                Pid -> element(5, sys:get_state(Pid)) =/= []
            end
        end,
        10,
        3000
    ),
    ok.<|MERGE_RESOLUTION|>--- conflicted
+++ resolved
@@ -633,88 +633,6 @@
 
     ok.
 
-<<<<<<< HEAD
-handle_packet_fcnt_32_bit_rollover_test(Config) ->
-    WaitForDeviceWorker = fun() ->
-        timer:sleep(500)
-    end,
-    test_utils:add_oui(Config),
-    ok = remove_devaddr_allocate_meck(),
-
-    #{pubkey_bin := PubKeyBin} = test_utils:join_device(Config),
-    test_utils:wait_state_channel_message(1250),
-
-    {ok, DB, CF} = router_db:get_devices(),
-    WorkerID = router_devices_sup:id(?CONSOLE_DEVICE_ID),
-    {ok, Device0} = router_device:get_by_id(DB, CF, WorkerID),
-
-    Device1 = router_device:update([{fcnt, 16#FFFFFFFE}], Device0),
-    {ok, _} = router_device_cache:save(Device1),
-
-    NwkSKey = router_device:nwk_s_key(Device1),
-    AppSKey = router_device:app_s_key(Device1),
-    FCnt = router_device:fcnt_next_val(Device1),
-
-    ?assertEqual(16#FFFFFFFF, FCnt),
-
-    %% Let's try sending the highest possible FCnt.
-    SCPacket = test_utils:frame_packet(?UNCONFIRMED_UP, PubKeyBin, NwkSKey, AppSKey, FCnt, #{
-        dont_encode => true,
-        routing => true,
-        devaddr => router_device:devaddr(Device1)
-    }),
-
-    ?assertEqual(
-        ok, router_device_routing:handle_packet(SCPacket, erlang:system_time(millisecond), self())
-    ),
-
-    WaitForDeviceWorker(),
-
-    %% Packet was routed.
-    %% fcnt should now be 16#FFFFFFFF
-    %% next fcnt should now be 0
-
-    {ok, Device2} = router_device:get_by_id(DB, CF, WorkerID),
-    ?assertEqual(16#FFFFFFFF, router_device:fcnt(Device2)),
-    ?assertEqual(0, router_device:fcnt_next_val(Device2)),
-
-    %% If we send 16#FFFFFFFF again, that should work because it's a legitimate replay.
-    ?assertEqual(
-        ok, router_device_routing:handle_packet(SCPacket, erlang:system_time(millisecond), self())
-    ),
-
-    %% Fun fact: there exists a race condition here where the worker
-    %% may reject our replayed packet because the frame cache TTL is
-    %% set very low during testing.  The worker is expected to save
-    %% the device record with the updated fcnt in any case.  That's
-    %% why we sleep instead of waiting for a console message
-    %% indicating the worker has processed the frame: because we don't
-    %% know what to expect here, an `uplink` or an `uplink_dropped`.
-    WaitForDeviceWorker(),
-
-    %% Now, let's try sending 0.
-    SCPacket2 = test_utils:frame_packet(?UNCONFIRMED_UP, PubKeyBin, NwkSKey, AppSKey, 0, #{
-        dont_encode => true,
-        routing => true,
-        devaddr => router_device:devaddr(Device1)
-    }),
-    ?assertEqual(
-        ok, router_device_routing:handle_packet(SCPacket2, erlang:system_time(millisecond), self())
-    ),
-
-    WaitForDeviceWorker(),
-
-    %% That worked.
-    %% fcnt should now be 0
-    %% next fcnt should now be 1
-
-    {ok, Device3} = router_device:get_by_id(DB, CF, WorkerID),
-    ?assertEqual(0, router_device:fcnt(Device3)),
-    ?assertEqual(1, router_device:fcnt_next_val(Device3)),
-    ok.
-
-=======
->>>>>>> 9b2baebe
 handle_packet_wrong_fcnt_test(Config) ->
     test_utils:add_oui(Config),
     ok = remove_devaddr_allocate_meck(),
