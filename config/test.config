--- conflicted
+++ resolved
@@ -2,13 +2,8 @@
 [
     {router, [
         {oui, 1},
-<<<<<<< HEAD
         {metrics, [{port, 3001}]},
-        {max_v8_context, 1},
-=======
-        {metrics, [{reporters, []}]},
         {max_v8_context, 10},
->>>>>>> 3562e3a7
         {router_http_channel_url_check, false},
         {router_xor_filter_worker, false},
         {charge_when_no_offer, true}
