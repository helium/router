-module(router_data_SUITE).

-export([
    all/0,
    init_per_testcase/2,
    end_per_testcase/2
]).

-export([
    data_test_1/1,
    data_test_2/1,
    data_test_3/1
]).

-include_lib("helium_proto/include/blockchain_state_channel_v1_pb.hrl").
-include_lib("common_test/include/ct.hrl").
-include_lib("eunit/include/eunit.hrl").

-include("router_device_worker.hrl").
-include("lorawan_vars.hrl").
-include("console_test.hrl").

-define(APPEUI, <<0, 0, 0, 2, 0, 0, 0, 1>>).
-define(DEVEUI, <<0, 0, 0, 0, 0, 0, 0, 1>>).

%%--------------------------------------------------------------------
%% COMMON TEST CALLBACK FUNCTIONS
%%--------------------------------------------------------------------

%%--------------------------------------------------------------------
%% @public
%% @doc
%%   Running tests for this suite
%% @end
%%--------------------------------------------------------------------
all() ->
    [
        data_test_1,
        data_test_2,
        data_test_3
    ].

%%--------------------------------------------------------------------
%% TEST CASE SETUP
%%--------------------------------------------------------------------
init_per_testcase(TestCase, Config) ->
    test_utils:init_per_testcase(TestCase, Config).

%%--------------------------------------------------------------------
%% TEST CASE TEARDOWN
%%--------------------------------------------------------------------
end_per_testcase(TestCase, Config) ->
    test_utils:end_per_testcase(TestCase, Config).

%%--------------------------------------------------------------------
%% TEST CASES
%%--------------------------------------------------------------------

data_test_1(Config) ->
    #{
        pubkey_bin := PubKeyBin,
        stream := Stream,
        hotspot_name := HotspotName
    } = test_utils:join_device(Config),

    %% Waiting for reply from router to hotspot
    test_utils:wait_state_channel_message(1250),

    %% Check that device is in cache now
    {ok, DB, CF} = router_db:get_devices(),
    WorkerID = router_devices_sup:id(?CONSOLE_DEVICE_ID),
    {ok, Device} = router_device:get_by_id(DB, CF, WorkerID),

    %% Send UNCONFIRMED_UP frame packet
    DataRate = <<"SF8BW125">>,
    RSSI = -97.0,
    SNR = -12.100000381469727,
    Port = 2,
    Body = <<"body">>,
    Payload = <<Port:8/integer, Body/binary>>,
    SCPacket =
        test_utils:frame_packet(
            ?UNCONFIRMED_UP,
            PubKeyBin,
            router_device:nwk_s_key(Device),
            router_device:app_s_key(Device),
            0,
            #{datarate => DataRate, rssi => RSSI, snr => SNR, body => Payload, dont_encode => true}
        ),
    Stream !
        {send,
            blockchain_state_channel_v1_pb:encode_msg(#blockchain_state_channel_message_v1_pb{
                msg = {packet, SCPacket}
            })},

    ReportedAtCheck = fun(ReportedAt) ->
        Now = erlang:system_time(millisecond),
        Now - ReportedAt < 250 andalso Now - ReportedAt > 0
    end,

    %% Waiting for data from HTTP channel
    test_utils:wait_channel_data(#{
        <<"type">> => <<"uplink">>,
        <<"replay">> => false,
        <<"uuid">> => fun erlang:is_binary/1,
        <<"id">> => ?CONSOLE_DEVICE_ID,
        <<"downlink_url">> =>
            <<?CONSOLE_URL/binary, "/api/v1/down/", ?CONSOLE_HTTP_CHANNEL_ID/binary, "/",
                ?CONSOLE_HTTP_CHANNEL_DOWNLINK_TOKEN/binary, "/", ?CONSOLE_DEVICE_ID/binary>>,
        <<"name">> => ?CONSOLE_DEVICE_NAME,
        <<"dev_eui">> => lorawan_utils:binary_to_hex(?DEVEUI),
        <<"app_eui">> => lorawan_utils:binary_to_hex(?APPEUI),
        <<"metadata">> => #{
            <<"labels">> => ?CONSOLE_LABELS,
            <<"organization_id">> => ?CONSOLE_ORG_ID,
            <<"multi_buy">> => 1,
            <<"adr_allowed">> => false,
            <<"cf_list_enabled">> => false,
            <<"rx_delay_state">> => fun erlang:is_binary/1,
            <<"rx_delay">> => 0,
            <<"preferred_hotspots">> => fun erlang:is_list/1
        },
        <<"fcnt">> => 0,
        <<"reported_at">> => ReportedAtCheck,
        <<"payload">> => base64:encode(Body),
        <<"payload_size">> => erlang:byte_size(Body),
        <<"raw_packet">> => base64:encode(
            blockchain_helium_packet_v1:payload(blockchain_state_channel_packet_v1:packet(SCPacket))
        ),
        <<"port">> => Port,
        <<"devaddr">> => lorawan_utils:binary_to_hex(router_device:devaddr(Device)),
        <<"hotspots">> => [
            #{
                <<"id">> => erlang:list_to_binary(libp2p_crypto:bin_to_b58(PubKeyBin)),
                <<"name">> => erlang:list_to_binary(HotspotName),
                <<"reported_at">> => ReportedAtCheck,
                <<"hold_time">> => 100,
                <<"status">> => <<"success">>,
                <<"rssi">> => RSSI,
                <<"snr">> => SNR,
                <<"spreading">> => DataRate,
                <<"frequency">> => 923.2999877929688,
                <<"channel">> => 8,
                <<"lat">> => 36.999918858583605,
                <<"long">> => fun check_long/1
            }
        ],
        <<"dc">> => #{
            <<"balance">> => fun erlang:is_integer/1,
            <<"nonce">> => fun erlang:is_integer/1
        }
    }),

    test_utils:wait_for_console_event_sub(<<"uplink_unconfirmed">>, #{
        <<"id">> => fun erlang:is_binary/1,
        <<"category">> => <<"uplink">>,
        <<"sub_category">> => <<"uplink_unconfirmed">>,
        <<"description">> => fun erlang:is_binary/1,
        <<"reported_at">> => ReportedAtCheck,
        <<"device_id">> => ?CONSOLE_DEVICE_ID,
        <<"data">> => #{
            <<"dc">> => fun erlang:is_map/1,
            <<"fcnt">> => 0,
            <<"payload_size">> => erlang:byte_size(Body),
            <<"payload">> => base64:encode(Body),
            <<"raw_packet">> => base64:encode(
                blockchain_helium_packet_v1:payload(
                    blockchain_state_channel_packet_v1:packet(SCPacket)
                )
            ),
            <<"port">> => Port,
            <<"devaddr">> => lorawan_utils:binary_to_hex(router_device:devaddr(Device)),
            <<"hotspot">> => #{
                <<"id">> => erlang:list_to_binary(libp2p_crypto:bin_to_b58(PubKeyBin)),
                <<"name">> => erlang:list_to_binary(HotspotName),
                <<"rssi">> => RSSI,
                <<"snr">> => SNR,
                <<"spreading">> => DataRate,
                <<"frequency">> => 923.2999877929688,
                <<"channel">> => 8,
                <<"lat">> => 36.999918858583605,
                <<"long">> => fun check_long/1
            },
            <<"mac">> => [],
            <<"hold_time">> => 100
        }
    }),

    ok.

%%--------------------------------------------------------------------
%% data_test_2
%% Same as data_test_1 (except REGION = EU868)
%%--------------------------------------------------------------------

data_test_2(Config) ->
    #{
        pubkey_bin := PubKeyBin,
        stream := Stream,
        hotspot_name := HotspotName
    } = test_utils:join_device(Config),

    %% Waiting for reply from router to hotspot
    test_utils:wait_state_channel_message(1250),

    %% Check that device is in cache now
    {ok, DB, [_, CF]} = router_db:get(),
    WorkerID = router_devices_sup:id(?CONSOLE_DEVICE_ID),
    {ok, Device} = router_device:get_by_id(DB, CF, WorkerID),

    %% Send CONFIRMED_UP frame packet
    DataRate = <<"SF8BW125">>,
    RSSI = -35.0,
    SNR = -12.100000381469727,
    Port = 2,
    Body = <<"body">>,
    Payload = <<Port:8/integer, Body/binary>>,
    Region = 'EU868',
    SCPacket = test_utils:frame_packet(
        ?CONFIRMED_UP,
        PubKeyBin,
        router_device:nwk_s_key(Device),
        router_device:app_s_key(Device),
        0,
        #{
            region => Region,
            datarate => DataRate,
            rssi => RSSI,
            snr => SNR,
            body => Payload,
            dont_encode => true
        }
    ),
    Stream !
        {send,
            blockchain_state_channel_v1_pb:encode_msg(#blockchain_state_channel_message_v1_pb{
                msg = {packet, SCPacket}
            })},

    ReportedAtCheck = fun(ReportedAt) ->
        Now = erlang:system_time(millisecond),
        Now - ReportedAt < 250 andalso Now - ReportedAt > 0
    end,

    %% Waiting for data from HTTP channel
    test_utils:wait_channel_data(#{
        <<"type">> => <<"uplink">>,
        <<"replay">> => false,
        <<"uuid">> => fun erlang:is_binary/1,
        <<"id">> => ?CONSOLE_DEVICE_ID,
        <<"downlink_url">> =>
            <<?CONSOLE_URL/binary, "/api/v1/down/", ?CONSOLE_HTTP_CHANNEL_ID/binary, "/",
                ?CONSOLE_HTTP_CHANNEL_DOWNLINK_TOKEN/binary, "/", ?CONSOLE_DEVICE_ID/binary>>,
        <<"name">> => ?CONSOLE_DEVICE_NAME,
        <<"dev_eui">> => lorawan_utils:binary_to_hex(?DEVEUI),
        <<"app_eui">> => lorawan_utils:binary_to_hex(?APPEUI),
        <<"metadata">> => #{
            <<"labels">> => ?CONSOLE_LABELS,
            <<"organization_id">> => ?CONSOLE_ORG_ID,
            <<"multi_buy">> => 1,
            <<"adr_allowed">> => false,
            <<"cf_list_enabled">> => false,
            <<"rx_delay_state">> => fun erlang:is_binary/1,
            <<"rx_delay">> => 0,
            <<"preferred_hotspots">> => fun erlang:is_list/1
        },
        <<"fcnt">> => 0,
        <<"reported_at">> => ReportedAtCheck,
        <<"payload">> => base64:encode(Body),
        <<"payload_size">> => erlang:byte_size(Body),
        <<"raw_packet">> => base64:encode(
            blockchain_helium_packet_v1:payload(blockchain_state_channel_packet_v1:packet(SCPacket))
        ),
        <<"port">> => Port,
        <<"devaddr">> => lorawan_utils:binary_to_hex(router_device:devaddr(Device)),
        <<"hotspots">> => [
            #{
                <<"id">> => erlang:list_to_binary(libp2p_crypto:bin_to_b58(PubKeyBin)),
                <<"name">> => erlang:list_to_binary(HotspotName),
                <<"reported_at">> => ReportedAtCheck,
                <<"hold_time">> => 100,
                <<"status">> => <<"success">>,
                <<"rssi">> => RSSI,
                <<"snr">> => SNR,
                <<"spreading">> => DataRate,
                <<"frequency">> => 923.2999877929688,
                <<"channel">> => 7,
                <<"lat">> => 36.999918858583605,
                <<"long">> => fun check_long/1
            }
        ],
        <<"dc">> => #{
            <<"balance">> => fun erlang:is_integer/1,
            <<"nonce">> => fun erlang:is_integer/1
        }
    }),

    %% ---------------------------------------------------------------
    %% Waiting for ack cause we sent a CONFIRMED_UP
    %% ---------------------------------------------------------------
    test_utils:wait_for_console_event_sub(<<"downlink_ack">>, #{
        <<"id">> => fun erlang:is_binary/1,
        <<"category">> => <<"downlink">>,
        <<"sub_category">> => <<"downlink_ack">>,
        <<"description">> => fun erlang:is_binary/1,
        <<"reported_at">> => fun erlang:is_integer/1,
        <<"device_id">> => ?CONSOLE_DEVICE_ID,
        <<"data">> => #{
            <<"fcnt">> => 0,
            <<"payload_size">> => fun erlang:is_integer/1,
            <<"payload">> => fun erlang:is_binary/1,
            <<"port">> => 0,
            <<"devaddr">> => fun erlang:is_binary/1,
            <<"hotspot">> => #{
                <<"id">> => erlang:list_to_binary(libp2p_crypto:bin_to_b58(PubKeyBin)),
                <<"name">> => erlang:list_to_binary(HotspotName),
<<<<<<< HEAD
                %% TODO: double check correct value with other updates
                %% RSSI act as power here we are and based on UPLINK RSSI > -80 we should power downlink at 16
=======
                %% RSSI act as power here we are and based on UPLINK RSSI > -80 we should power downlink at 20
>>>>>>> abe93cbf
                <<"rssi">> => 16,
                <<"snr">> => fun erlang:is_float/1,
                <<"spreading">> => <<"SF8BW125">>,
                <<"frequency">> => fun erlang:is_float/1,
                <<"channel">> => fun erlang:is_number/1,
                <<"lat">> => fun erlang:is_float/1,
                <<"long">> => fun erlang:is_float/1
            }
        }
    }),

    ok.

%%--------------------------------------------------------------------
%% data_test_3
%% Same as data_test_1
%%   (except REGION = EU868)
%%   (except RSSI = -135.0)
%%   (This is intended to test rx windows 2 preference)
%%--------------------------------------------------------------------

data_test_3(Config) ->
    #{
        pubkey_bin := PubKeyBin,
        stream := Stream,
        hotspot_name := HotspotName
    } = test_utils:join_device(Config),

    %% Waiting for reply from router to hotspot
    test_utils:wait_state_channel_message(1250),

    %% Check that device is in cache now
    {ok, DB, [_, CF]} = router_db:get(),
    WorkerID = router_devices_sup:id(?CONSOLE_DEVICE_ID),
    {ok, Device} = router_device:get_by_id(DB, CF, WorkerID),

    %% Send CONFIRMED_UP frame packet
    DataRate = <<"SF8BW125">>,
    RSSI = -135.0,
    SNR = -12.100000381469727,
    Port = 2,
    Body = <<"body">>,
    Payload = <<Port:8/integer, Body/binary>>,
    Region = 'EU868',
    SCPacket = test_utils:frame_packet(
        ?CONFIRMED_UP,
        PubKeyBin,
        router_device:nwk_s_key(Device),
        router_device:app_s_key(Device),
        0,
        #{
            region => Region,
            datarate => DataRate,
            rssi => RSSI,
            snr => SNR,
            body => Payload,
            dont_encode => true
        }
    ),
    Stream !
        {send,
            blockchain_state_channel_v1_pb:encode_msg(#blockchain_state_channel_message_v1_pb{
                msg = {packet, SCPacket}
            })},

    ReportedAtCheck = fun(ReportedAt) ->
        Now = erlang:system_time(millisecond),
        Now - ReportedAt < 250 andalso Now - ReportedAt > 0
    end,

    %% Waiting for data from HTTP channel
    test_utils:wait_channel_data(#{
        <<"type">> => <<"uplink">>,
        <<"replay">> => false,
        <<"uuid">> => fun erlang:is_binary/1,
        <<"id">> => ?CONSOLE_DEVICE_ID,
        <<"downlink_url">> =>
            <<?CONSOLE_URL/binary, "/api/v1/down/", ?CONSOLE_HTTP_CHANNEL_ID/binary, "/",
                ?CONSOLE_HTTP_CHANNEL_DOWNLINK_TOKEN/binary, "/", ?CONSOLE_DEVICE_ID/binary>>,
        <<"name">> => ?CONSOLE_DEVICE_NAME,
        <<"dev_eui">> => lorawan_utils:binary_to_hex(?DEVEUI),
        <<"app_eui">> => lorawan_utils:binary_to_hex(?APPEUI),
        <<"metadata">> => #{
            <<"labels">> => ?CONSOLE_LABELS,
            <<"organization_id">> => ?CONSOLE_ORG_ID,
            <<"multi_buy">> => 1,
            <<"adr_allowed">> => false,
            <<"cf_list_enabled">> => false,
            <<"rx_delay_state">> => fun erlang:is_binary/1,
            <<"rx_delay">> => 0,
            <<"preferred_hotspots">> => fun erlang:is_list/1
        },
        <<"fcnt">> => 0,
        <<"reported_at">> => ReportedAtCheck,
        <<"payload">> => base64:encode(Body),
        <<"payload_size">> => erlang:byte_size(Body),
        <<"raw_packet">> => base64:encode(
            blockchain_helium_packet_v1:payload(blockchain_state_channel_packet_v1:packet(SCPacket))
        ),
        <<"port">> => Port,
        <<"devaddr">> => lorawan_utils:binary_to_hex(router_device:devaddr(Device)),
        <<"hotspots">> => [
            #{
                <<"id">> => erlang:list_to_binary(libp2p_crypto:bin_to_b58(PubKeyBin)),
                <<"name">> => erlang:list_to_binary(HotspotName),
                <<"reported_at">> => ReportedAtCheck,
                <<"hold_time">> => 100,
                <<"status">> => <<"success">>,
                <<"rssi">> => RSSI,
                <<"snr">> => SNR,
                <<"spreading">> => DataRate,
                <<"frequency">> => 923.2999877929688,
                <<"channel">> => 7,
                <<"lat">> => 36.999918858583605,
                <<"long">> => fun check_long/1
            }
        ],
        <<"dc">> => #{
            <<"balance">> => fun erlang:is_integer/1,
            <<"nonce">> => fun erlang:is_integer/1
        }
    }),

    %% ---------------------------------------------------------------
    %% Waiting for ack cause we sent a CONFIRMED_UP
    %% ---------------------------------------------------------------
    test_utils:wait_for_console_event_sub(<<"downlink_ack">>, #{
        <<"id">> => fun erlang:is_binary/1,
        <<"category">> => <<"downlink">>,
        <<"sub_category">> => <<"downlink_ack">>,
        <<"description">> => fun erlang:is_binary/1,
        <<"reported_at">> => fun erlang:is_integer/1,
        <<"device_id">> => ?CONSOLE_DEVICE_ID,
        <<"data">> => #{
            <<"fcnt">> => 0,
            <<"payload_size">> => fun erlang:is_integer/1,
            <<"payload">> => fun erlang:is_binary/1,
            <<"port">> => 0,
            <<"devaddr">> => fun erlang:is_binary/1,
            <<"hotspot">> => #{
                <<"id">> => erlang:list_to_binary(libp2p_crypto:bin_to_b58(PubKeyBin)),
                <<"name">> => erlang:list_to_binary(HotspotName),
<<<<<<< HEAD
                %% TODO: double check correct value with other updates
                %% RSSI act as power here we are and based on UPLINK RSSI < -80 we should power downlink at 16
                <<"rssi">> => 16,
=======
                %% RSSI act as power here we are and based on UPLINK RSSI < -80 we should power downlink at 20
                <<"rssi">> => 27,
>>>>>>> abe93cbf
                <<"snr">> => fun erlang:is_float/1,
                <<"spreading">> => <<"SF12BW125">>,
                <<"frequency">> => fun erlang:is_float/1,
                <<"channel">> => fun erlang:is_number/1,
                <<"lat">> => fun erlang:is_float/1,
                <<"long">> => fun erlang:is_float/1
            }
        }
    }),

    ok.

%% ------------------------------------------------------------------
%% Helper functions
%% ------------------------------------------------------------------

%% this is due to floating points...
-spec check_long(float()) -> boolean().
check_long(-120.80001353058655) -> true;
check_long(-120.80001353058657) -> true;
check_long(_) -> false.<|MERGE_RESOLUTION|>--- conflicted
+++ resolved
@@ -314,12 +314,7 @@
             <<"hotspot">> => #{
                 <<"id">> => erlang:list_to_binary(libp2p_crypto:bin_to_b58(PubKeyBin)),
                 <<"name">> => erlang:list_to_binary(HotspotName),
-<<<<<<< HEAD
-                %% TODO: double check correct value with other updates
                 %% RSSI act as power here we are and based on UPLINK RSSI > -80 we should power downlink at 16
-=======
-                %% RSSI act as power here we are and based on UPLINK RSSI > -80 we should power downlink at 20
->>>>>>> abe93cbf
                 <<"rssi">> => 16,
                 <<"snr">> => fun erlang:is_float/1,
                 <<"spreading">> => <<"SF8BW125">>,
@@ -462,14 +457,8 @@
             <<"hotspot">> => #{
                 <<"id">> => erlang:list_to_binary(libp2p_crypto:bin_to_b58(PubKeyBin)),
                 <<"name">> => erlang:list_to_binary(HotspotName),
-<<<<<<< HEAD
-                %% TODO: double check correct value with other updates
-                %% RSSI act as power here we are and based on UPLINK RSSI < -80 we should power downlink at 16
-                <<"rssi">> => 16,
-=======
-                %% RSSI act as power here we are and based on UPLINK RSSI < -80 we should power downlink at 20
+                %% RSSI act as power here we are and based on UPLINK RSSI < -80 we should power downlink at 27
                 <<"rssi">> => 27,
->>>>>>> abe93cbf
                 <<"snr">> => fun erlang:is_float/1,
                 <<"spreading">> => <<"SF12BW125">>,
                 <<"frequency">> => fun erlang:is_float/1,
