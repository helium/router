--- conflicted
+++ resolved
@@ -937,13 +937,8 @@
     Chain
 ) ->
     case find_device(PubKeyBin, DevAddr, MIC, Payload, Chain) of
-<<<<<<< HEAD
         {error, _Reason1} = Error ->
             _ = ru_reputation:track_unknown(PubKeyBin),
-=======
-        {error, unknown_device} ->
-            ok = router_hotspot_reputation:track_unknown_device(Packet, PubKeyBin),
->>>>>>> c292dd7f
             router_metrics:packet_routing_error(packet, device_not_found),
             lager:warning(
                 "unable to find device for packet [devaddr: ~p / ~p] [gateway: ~p]",
